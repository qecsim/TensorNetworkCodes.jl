name = "TensorNetworkCodes"
uuid = "b317c587-d840-4e81-9857-9d906192e215"
authors = ["Terry Farrelly <farreltc@tcd.ie>", "David K. Tuckett"]
version = "0.1.0"

[deps]
Combinatorics = "861a8166-3701-5b0c-9a16-15d98fcdc6aa"
GraphPlot = "a2cc645c-3eea-5389-862e-a155d0052231"
ITensors = "9136182c-28ba-11e9-034c-db9fb085ebd5"
LightGraphs = "093fc24a-ae57-5d10-9952-331d41423f4d"
NBInclude = "0db19996-df87-5ea3-a455-e3a50d440464"
PyPlot = "d330b81b-6aea-500a-939a-2ce795aea3ee"
Qecsim = "e6c2bad3-a74c-45bb-aaa0-aff4e9ffa0d7"
Random = "9a3f8284-a2c9-5f02-9a11-845980a1fd5c"
Statistics = "10745b16-79ce-11e8-11f9-7d13ad32a3b2"
StatsBase = "2913bbd2-ae8a-5f71-8c99-4fb6c76f3a91"
StatsPlots = "f3b207a7-027a-5e70-b257-86293d7955fd"

[compat]
<<<<<<< HEAD
Combinatorics = "1"
julia = "1"
=======
GraphPlot = "= 0.4.4"
NBInclude = "2"
julia = "1.6"
>>>>>>> 3957f623

[extras]
LinearAlgebra = "37e2e46d-f89d-539d-b4ee-838fcccc9c8e"
SafeTestsets = "1bc83da4-3b8d-516f-aca4-4fe02f6d838f"
Test = "8dfed614-e22c-5e08-85e1-65c5234f0b40"

[targets]
test = ["Test", "SafeTestsets", "LinearAlgebra"]<|MERGE_RESOLUTION|>--- conflicted
+++ resolved
@@ -17,14 +17,10 @@
 StatsPlots = "f3b207a7-027a-5e70-b257-86293d7955fd"
 
 [compat]
-<<<<<<< HEAD
 Combinatorics = "1"
-julia = "1"
-=======
 GraphPlot = "= 0.4.4"
 NBInclude = "2"
 julia = "1.6"
->>>>>>> 3957f623
 
 [extras]
 LinearAlgebra = "37e2e46d-f89d-539d-b4ee-838fcccc9c8e"
